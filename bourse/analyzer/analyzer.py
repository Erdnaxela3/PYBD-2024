--- conflicted
+++ resolved
@@ -72,7 +72,7 @@
     """
     Compute a dataframe with (date, cid, open, close, high, low, volume, mean, std) for each day.
 
-    Removes rows with volume exceeding the MAX value for INT in postgres (4 bytes int) as they can not be stored.
+    Rows with volume exceeding the MAX value for INT in postgres (4 bytes int), become -1, as they can not be stored.
 
     :param stocks: pd.DataFrame with indexes: ('date', 'cid') and columns: (value', 'volume')
     :return: pd.DataFrame with ('date', 'cid'), 'open', 'close', 'high', 'low', 'volume', 'mean', 'std'
@@ -86,21 +86,18 @@
     daystocks["mean"] = grouped['value'].mean()
     daystocks["std"] = grouped["value"].std()
     daystocks['volume'] = grouped["volume"].sum()
-<<<<<<< HEAD
 
     max_int_value = 2 ** 31 - 1  # 4 bytes int
-    daystocks.drop(daystocks[daystocks["volume"] >= max_int_value].index, inplace=True)
+    daystocks['volume'] = np.where(daystocks['volume'] > max_int_value, -1, daystocks['volume'])
 
     # log max volume
     max_volume = daystocks['volume'].max()
     logger.log(mylogging.DEBUG, f"Max volume: {max_volume}")
 
-=======
->>>>>>> 776cf978
     return daystocks
 
 
-def load_df_from_files(files: list[str]) -> pd.DataFrame|None:
+def load_df_from_files(files: list[str]) -> pd.DataFrame | None:
     """
     Load a dataframe from a list of files.
     Sort by date.
@@ -148,29 +145,22 @@
 
     :param unprocessed_stocks: pd.DataFrame (date, symbol, value, volume, name)
     """
-<<<<<<< HEAD
-=======
-    unprocessed_stocks.rename(columns={"last": "value"}, inplace=True)
->>>>>>> 776cf978
     unprocessed_stocks["value"] = unprocessed_stocks["value"].apply(floatify).astype(float)
-
-    # TODO handle NV, T... (to discuss: maybe remove the stocks with low std or with very little data)
-<<<<<<< HEAD
 
     df_len = len(unprocessed_stocks)
     unprocessed_stocks['value'] = unprocessed_stocks.groupby(['date', 'symbol'])['value'].mean()
     unprocessed_stocks['volume'] = unprocessed_stocks.groupby(['date', 'symbol'])['volume'].mean()
+
+    std_per_symbol = unprocessed_stocks.groupby(['date', 'symbol'])['value'].std()
+    symbols_to_remove = std_per_symbol[std_per_symbol == 0].index
+    logger.log(mylogging.DEBUG, f"Removing {len(symbols_to_remove)} rows with std <= 0.")
+
+    unprocessed_stocks.drop(symbols_to_remove, inplace=True)
+
     unprocessed_stocks.reset_index(inplace=True)
-=======
-    std_per_symbol = unprocessed_stocks.groupby([unprocessed_stocks.index.get_level_values('symbol')])['value'].std()
-    symbols_to_remove = std_per_symbol[std_per_symbol <= 0].index
-    unprocessed_stocks = unprocessed_stocks[~unprocessed_stocks['symbol'].isin(symbols_to_remove)]
-    unprocessed_stocks.drop(columns=["symbol"], inplace=True)
-    
-    unprocessed_stocks['value'] = unprocessed_stocks.groupby([unprocessed_stocks.index.get_level_values(0), 'symbol'])['value'].mean()
->>>>>>> 776cf978
     unprocessed_stocks.drop_duplicates(inplace=True)
     unprocessed_stocks.set_index(["date", "symbol"], inplace=True)
+    unprocessed_stocks.sort_index(inplace=True)
 
     logger.log(mylogging.DEBUG, f"Averaging {df_len - len(unprocessed_stocks)} common datapoint from different market.")
 
@@ -240,7 +230,6 @@
 
     stocks = stocks.merge(companies_df, left_on='symbol', right_on='symbol')  # date, value, volume, symbol, id
     stocks.rename(columns={'id': 'cid'}, inplace=True)
-    
 
     stocks.set_index(["date", "cid"], inplace=True)
     stocks.drop(columns=['symbol'], inplace=True)
@@ -278,12 +267,14 @@
     if stocks is None:
         return []
 
+    logger.log(mylogging.INFO, f"Loaded {year} {month}, {len(stocks)} rows.")
+
     process_stocks(stocks)
 
     logger.log(mylogging.INFO, f"Adding companies {year} {month}.")
     stocks = process_companies(stocks)
 
-    logger.log(mylogging.INFO, f"Storing stocks {year} {month} in DB.")
+    logger.log(mylogging.INFO, f"Storing stocks {year} {month} in DB, {len(stocks)} rows.")
     db.df_write(stocks, 'stocks', commit=True)
 
     logger.log(mylogging.INFO, f"Computing daystock {year} {month}.")
